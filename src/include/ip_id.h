/*
 *	
 * Copyright (c) 2016 Cisco Systems, Inc.
 * All rights reserved.
 * 
 * Redistribution and use in source and binary forms, with or without
 * modification, are permitted provided that the following conditions
 * are met:
 * 
 *   Redistributions of source code must retain the above copyright
 *   notice, this list of conditions and the following disclaimer.
 * 
 *   Redistributions in binary form must reproduce the above
 *   copyright notice, this list of conditions and the following
 *   disclaimer in the documentation and/or other materials provided
 *   with the distribution.
 * 
 *   Neither the name of the Cisco Systems, Inc. nor the names of its
 *   contributors may be used to endorse or promote products derived
 *   from this software without specific prior written permission.
 * 
 * THIS SOFTWARE IS PROVIDED BY THE COPYRIGHT HOLDERS AND CONTRIBUTORS
 * "AS IS" AND ANY EXPRESS OR IMPLIED WARRANTIES, INCLUDING, BUT NOT
 * LIMITED TO, THE IMPLIED WARRANTIES OF MERCHANTABILITY AND FITNESS
 * FOR A PARTICULAR PURPOSE ARE DISCLAIMED. IN NO EVENT SHALL THE
 * COPYRIGHT HOLDERS OR CONTRIBUTORS BE LIABLE FOR ANY DIRECT,
 * INDIRECT, INCIDENTAL, SPECIAL, EXEMPLARY, OR CONSEQUENTIAL DAMAGES
 * (INCLUDING, BUT NOT LIMITED TO, PROCUREMENT OF SUBSTITUTE GOODS OR
 * SERVICES; LOSS OF USE, DATA, OR PROFITS; OR BUSINESS INTERRUPTION)
 * HOWEVER CAUSED AND ON ANY THEORY OF LIABILITY, WHETHER IN CONTRACT,
 * STRICT LIABILITY, OR TORT (INCLUDING NEGLIGENCE OR OTHERWISE)
 * ARISING IN ANY WAY OUT OF THE USE OF THIS SOFTWARE, EVEN IF ADVISED
 * OF THE POSSIBILITY OF SUCH DAMAGE.
 *
 */

/**
 * \file ip_id.h
 *
 * \brief ip_id generic programming interface defined in feature.h.
 *
 */
#ifndef IP_ID_H
#define IP_ID_H

#include <stdio.h> 
#include "output.h"
#include "feature.h"

/** 
 * MAX_NUM_IP_ID is the maximum number of IP ID fields that will be
 * reported for a single flow
 */
#define MAX_NUM_IP_ID 50

/** usage string */
#define ip_id_usage "  ip_id=1                    include ip_id feature\n"

/** ip_id filter key */
#define ip_id_filter(key) 1
  
/** ip_id structure */
typedef struct ip_id {
    unsigned short int num_ip_id;
    unsigned short int id[MAX_NUM_IP_ID];
} ip_id_t;


declare_feature(ip_id);

/** initialization function */
void ip_id_init(struct ip_id *ip_id);

/** update ip_id */
<<<<<<< HEAD
void ip_id_update(struct ip_id *ip_id,
                  const void *data,
                  unsigned int data_len,
                  unsigned int report_ip_id,
                  const void *extra,
                  const unsigned int extra_len,
                  const EXTRA_TYPE extra_type);
=======
void ip_id_update(struct ip_id *ip_id, 
		  const struct pcap_pkthdr *header,
		  const void *data, 
		  unsigned int len, 
		  unsigned int report_ip_id);
>>>>>>> 3af92aee

/** JSON print ip_id */
void ip_id_print_json(const struct ip_id *w1, 
		    const struct ip_id *w2,
		    zfile f);

/** delete ip_id */
void ip_id_delete(struct ip_id *ip_id);

/** ip_id unit test entry point */
void ip_id_unit_test();

#endif /* IP_ID_H */<|MERGE_RESOLUTION|>--- conflicted
+++ resolved
@@ -72,21 +72,11 @@
 void ip_id_init(struct ip_id *ip_id);
 
 /** update ip_id */
-<<<<<<< HEAD
-void ip_id_update(struct ip_id *ip_id,
-                  const void *data,
-                  unsigned int data_len,
-                  unsigned int report_ip_id,
-                  const void *extra,
-                  const unsigned int extra_len,
-                  const EXTRA_TYPE extra_type);
-=======
 void ip_id_update(struct ip_id *ip_id, 
 		  const struct pcap_pkthdr *header,
 		  const void *data, 
 		  unsigned int len, 
 		  unsigned int report_ip_id);
->>>>>>> 3af92aee
 
 /** JSON print ip_id */
 void ip_id_print_json(const struct ip_id *w1, 
