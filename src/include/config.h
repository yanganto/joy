/*
 *	
 * Copyright (c) 2016 Cisco Systems, Inc.
 * All rights reserved.
 * 
 * Redistribution and use in source and binary forms, with or without
 * modification, are permitted provided that the following conditions
 * are met:
 * 
 *   Redistributions of source code must retain the above copyright
 *   notice, this list of conditions and the following disclaimer.
 * 
 *   Redistributions in binary form must reproduce the above
 *   copyright notice, this list of conditions and the following
 *   disclaimer in the documentation and/or other materials provided
 *   with the distribution.
 * 
 *   Neither the name of the Cisco Systems, Inc. nor the names of its
 *   contributors may be used to endorse or promote products derived
 *   from this software without specific prior written permission.
 * 
 * THIS SOFTWARE IS PROVIDED BY THE COPYRIGHT HOLDERS AND CONTRIBUTORS
 * "AS IS" AND ANY EXPRESS OR IMPLIED WARRANTIES, INCLUDING, BUT NOT
 * LIMITED TO, THE IMPLIED WARRANTIES OF MERCHANTABILITY AND FITNESS
 * FOR A PARTICULAR PURPOSE ARE DISCLAIMED. IN NO EVENT SHALL THE
 * COPYRIGHT HOLDERS OR CONTRIBUTORS BE LIABLE FOR ANY DIRECT,
 * INDIRECT, INCIDENTAL, SPECIAL, EXEMPLARY, OR CONSEQUENTIAL DAMAGES
 * (INCLUDING, BUT NOT LIMITED TO, PROCUREMENT OF SUBSTITUTE GOODS OR
 * SERVICES; LOSS OF USE, DATA, OR PROFITS; OR BUSINESS INTERRUPTION)
 * HOWEVER CAUSED AND ON ANY THEORY OF LIABILITY, WHETHER IN CONTRACT,
 * STRICT LIABILITY, OR TORT (INCLUDING NEGLIGENCE OR OTHERWISE)
 * ARISING IN ANY WAY OUT OF THE USE OF THIS SOFTWARE, EVEN IF ADVISED
 * OF THE POSSIBILITY OF SUCH DAMAGE.
 *
 */

/**
 * \file config.h
 *
 * \brief interface for configuration 
 *
 */

#ifndef CONFIG_H
#define CONFIG_H

#include "output.h"
#include "radix_trie.h"
#include "feature.h"

/** maximum line length */
#define LINEMAX 256

#define NULL_KEYWORD "none"

/** structure for the configuration parameters */
struct configuration {
<<<<<<< HEAD
  unsigned int bidir;
  unsigned int include_zeroes;
  unsigned int byte_distribution;
  unsigned int report_entropy;
  //unsigned int report_wht;
  unsigned int report_hd;
  unsigned int report_exe;
  unsigned int include_tls;
  unsigned int include_classifier;
  unsigned int idp;
  // unsigned int dns;
  unsigned int http;
  unsigned int promisc;
  unsigned int daemon;
  unsigned int num_pkts;
  unsigned int type;           /* 1=SPLT, 2=SALT */
  unsigned int retain_local;
  unsigned int max_records;
  unsigned int output_level;
  unsigned int nfv9_capture_port;
  unsigned int ipfix_capture_port;
  unsigned int flow_key_match_method;
=======
    unsigned int bidir;
    unsigned int include_zeroes;
    unsigned int byte_distribution;
    unsigned int report_entropy;
    //unsigned int report_wht;
    unsigned int report_hd;
    unsigned int report_exe;
    unsigned int include_tls;
    unsigned int include_classifier;
    unsigned int idp;
    // unsigned int dns;
    unsigned int http;
    unsigned int promisc;
    unsigned int daemon;
    unsigned int num_pkts;
    unsigned int type;           /*!< 1=SPLT, 2=SALT */
    unsigned int retain_local;
    unsigned int max_records;
    unsigned int output_level;
    unsigned int nfv9_capture_port;
    unsigned int flow_key_match_method;
>>>>>>> ceb703d9
  
    declare_all_features_config_uint(feature_list);
  
    char *compact_byte_distribution;
    char *interface;
    char *filename;              /*!< output file, if not NULL */
    char *outputdir;             /*!< directory to write output files */
    char *logfile; 
    char *anon_addrs_file;
    char *anon_http_file;
    char *upload_servername;
    char *upload_key;
    char *params_file;
    char *bpf_filter_exp;
    char *subnet[MAX_NUM_FLAGS]; /*!< max defined in radix_trie.h    */
    unsigned int num_subnets;    /*!< counts entries in subnet array */
};


/** set the defaults for the joy open source */
void config_set_defaults(struct configuration *config);

/** set the configuration items from a file */
int config_set_from_file(struct configuration *config, const char *fname);

/** set the configuration items from command line arguments */
int config_set_from_argv(struct configuration *config, char *argv[], int argc);

/** print out the configuration */
void config_print(FILE *f, const struct configuration *c);

/** print out the configuration in JSON format */
void config_print_json(zfile f, const struct configuration *c);

#endif /* CONFIG_H */<|MERGE_RESOLUTION|>--- conflicted
+++ resolved
@@ -55,30 +55,6 @@
 
 /** structure for the configuration parameters */
 struct configuration {
-<<<<<<< HEAD
-  unsigned int bidir;
-  unsigned int include_zeroes;
-  unsigned int byte_distribution;
-  unsigned int report_entropy;
-  //unsigned int report_wht;
-  unsigned int report_hd;
-  unsigned int report_exe;
-  unsigned int include_tls;
-  unsigned int include_classifier;
-  unsigned int idp;
-  // unsigned int dns;
-  unsigned int http;
-  unsigned int promisc;
-  unsigned int daemon;
-  unsigned int num_pkts;
-  unsigned int type;           /* 1=SPLT, 2=SALT */
-  unsigned int retain_local;
-  unsigned int max_records;
-  unsigned int output_level;
-  unsigned int nfv9_capture_port;
-  unsigned int ipfix_capture_port;
-  unsigned int flow_key_match_method;
-=======
     unsigned int bidir;
     unsigned int include_zeroes;
     unsigned int byte_distribution;
@@ -99,8 +75,8 @@
     unsigned int max_records;
     unsigned int output_level;
     unsigned int nfv9_capture_port;
+    unsigned int ipfix_capture_port;
     unsigned int flow_key_match_method;
->>>>>>> ceb703d9
   
     declare_all_features_config_uint(feature_list);
   
