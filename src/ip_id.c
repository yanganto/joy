/*
 *	
 * Copyright (c) 2016 Cisco Systems, Inc.
 * All rights reserved.
 * 
 * Redistribution and use in source and binary forms, with or without
 * modification, are permitted provided that the following conditions
 * are met:
 * 
 *   Redistributions of source code must retain the above copyright
 *   notice, this list of conditions and the following disclaimer.
 * 
 *   Redistributions in binary form must reproduce the above
 *   copyright notice, this list of conditions and the following
 *   disclaimer in the documentation and/or other materials provided
 *   with the distribution.
 * 
 *   Neither the name of the Cisco Systems, Inc. nor the names of its
 *   contributors may be used to endorse or promote products derived
 *   from this software without specific prior written permission.
 * 
 * THIS SOFTWARE IS PROVIDED BY THE COPYRIGHT HOLDERS AND CONTRIBUTORS
 * "AS IS" AND ANY EXPRESS OR IMPLIED WARRANTIES, INCLUDING, BUT NOT
 * LIMITED TO, THE IMPLIED WARRANTIES OF MERCHANTABILITY AND FITNESS
 * FOR A PARTICULAR PURPOSE ARE DISCLAIMED. IN NO EVENT SHALL THE
 * COPYRIGHT HOLDERS OR CONTRIBUTORS BE LIABLE FOR ANY DIRECT,
 * INDIRECT, INCIDENTAL, SPECIAL, EXEMPLARY, OR CONSEQUENTIAL DAMAGES
 * (INCLUDING, BUT NOT LIMITED TO, PROCUREMENT OF SUBSTITUTE GOODS OR
 * SERVICES; LOSS OF USE, DATA, OR PROFITS; OR BUSINESS INTERRUPTION)
 * HOWEVER CAUSED AND ON ANY THEORY OF LIABILITY, WHETHER IN CONTRACT,
 * STRICT LIABILITY, OR TORT (INCLUDING NEGLIGENCE OR OTHERWISE)
 * ARISING IN ANY WAY OUT OF THE USE OF THIS SOFTWARE, EVEN IF ADVISED
 * OF THE POSSIBILITY OF SUCH DAMAGE.
 *
 */

/**
 * \file ip_id.c
 *
 * \brief The ip_id data feature records the Internet Protocol version
 * four (IPv4) Identification header field, using the generic
 * programming interface defined in feature.h.
 *
 */

#include <stdio.h>  
#include <string.h>     /* for memset()      */
#include <arpa/inet.h>  /* for htons()       */
#include "pkt.h"        /* for struct ip_hdr */
#include "ip_id.h"     


/**
 * \fn inline void ip_id_init (struct ip_id *ip_id)
 * \param ip_id structure to initialize
 * \return none
 */
inline void ip_id_init (struct ip_id *ip_id) {
    memset(ip_id->id, 0, sizeof(ip_id->id));
    ip_id->num_ip_id = 0;
}

/**
 * \fn void ip_id_update (struct ip_id *ip_id,
                          const void *data,
                          unsigned int len,
                          unsigned int report_ip_id,
                          const void *extra,
                          const unsigned int extra_len,
                          const EXTRA_TYPE extra_type)
 * \param ip_id structure pointer
 * \param data data to use for update
 * \param data_len length of the data
 * \param report_ip_id flag to determine if we filter ip_id
 * \param extra Void pointer which gives access to any additional
 *              necessary info that this function needs to perform properly.
 * \param extra_len Length in bytes of the data that \p extra is pointing to.
 * \param extra_type Enumeration value that specifies what type
 *                   of data \p extra points to.
 * \return none
 */
<<<<<<< HEAD
void ip_id_update (struct ip_id *ip_id,
                   const void *ip_hdr_data,
                   unsigned int len,
                   unsigned int report_ip_id,
                   const void *extra,
                   const unsigned int extra_len,
                   const EXTRA_TYPE extra_type) {
=======
void ip_id_update (struct ip_id *ip_id, 
		   const struct pcap_pkthdr *header,
		   const void *ip_hdr_data, 
		   unsigned int len, 
		   unsigned int report_ip_id) {
>>>>>>> 3af92aee
    const struct ip_hdr *ip_hdr = ip_hdr_data;

    if (report_ip_id && (ip_id->num_ip_id < MAX_NUM_IP_ID)) { 
	ip_id->id[ip_id->num_ip_id] = htons(ip_hdr->ip_id);
	ip_id->num_ip_id++;
    }
}

/**
 * \fn void ip_id_print_json (const struct ip_id *x1, const struct ip_id *x2, zfile f)
 * \param x1 pointer to ip_id structure
 * \param x2 pointer to ip_id structure
 * \param f output file
 * \return none
 */
void ip_id_print_json (const struct ip_id *x1, const struct ip_id *x2, zfile f) {
    unsigned int i;

    if (x1->num_ip_id) {
        zprintf(f, ",\"oip_id\":[");
	for (i=0; i < x1->num_ip_id; i++) {
	    if (i) {
		zprintf(f, ",");
	    }
	    zprintf(f, "%u", x1->id[i]);
	}
        zprintf(f, "]");
    }
    if (x2 && x2->num_ip_id) {
        zprintf(f, ",\"iip_id\":[");
	for (i=0; i < x2->num_ip_id; i++) {
	    if (i) {
		zprintf(f, ",");
	    }
	    zprintf(f, "%u", x2->id[i]);
	}
        zprintf(f, "]");
    }
}

/**
 * \fn void ip_id_delete (struct ip_id *ip_id)
 * \param ip_id pointer to ip_id stucture
 * \return none
 */
void ip_id_delete (struct ip_id *ip_id) { 
    /* no memory needs to be freed */
}

/**
 * \fn void ip_id_unit_test ()
 * \param none
 * \return none
 */
void ip_id_unit_test () {
    
    /* no unit test - it's not clear that one is needed */

} 
<|MERGE_RESOLUTION|>--- conflicted
+++ resolved
@@ -62,38 +62,23 @@
 
 /**
  * \fn void ip_id_update (struct ip_id *ip_id,
+ *                        const struct pcap_pkthdr *header,
                           const void *data,
                           unsigned int len,
-                          unsigned int report_ip_id,
-                          const void *extra,
-                          const unsigned int extra_len,
-                          const EXTRA_TYPE extra_type)
+                          unsigned int report_ip_id)
  * \param ip_id structure pointer
+ * \param header pointer to the pcap packet header
  * \param data data to use for update
  * \param data_len length of the data
  * \param report_ip_id flag to determine if we filter ip_id
- * \param extra Void pointer which gives access to any additional
- *              necessary info that this function needs to perform properly.
- * \param extra_len Length in bytes of the data that \p extra is pointing to.
- * \param extra_type Enumeration value that specifies what type
- *                   of data \p extra points to.
+ * 
  * \return none
  */
-<<<<<<< HEAD
-void ip_id_update (struct ip_id *ip_id,
-                   const void *ip_hdr_data,
-                   unsigned int len,
-                   unsigned int report_ip_id,
-                   const void *extra,
-                   const unsigned int extra_len,
-                   const EXTRA_TYPE extra_type) {
-=======
 void ip_id_update (struct ip_id *ip_id, 
 		   const struct pcap_pkthdr *header,
 		   const void *ip_hdr_data, 
 		   unsigned int len, 
 		   unsigned int report_ip_id) {
->>>>>>> 3af92aee
     const struct ip_hdr *ip_hdr = ip_hdr_data;
 
     if (report_ip_id && (ip_id->num_ip_id < MAX_NUM_IP_ID)) { 
